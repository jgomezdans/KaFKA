--- conflicted
+++ resolved
@@ -136,34 +136,11 @@
             H[cluster_labels == label] = H_[label]
             dH[cluster_labels == label, :] = dH_[label, :]
         return H, dH
-<<<<<<< HEAD
-    H[unique_indices] = H_
-    H = H[unique_inverse]
-    dH[unique_indices] = dH_
-    dH = dH[unique_inverse]
-    return H, dH
-
-    ##try:
-        ##nclust = cluster_labels.shape
-    ##except NameError:
-        ##for i, uniq in enumerate(unique_vectors):
-            ##passer = np.all(x == uniq, axis=1)
-            ##H[passer] = H_[i]
-            ##dH[passer, :] = dH_[i, :]
-        ##return H, dH
-
-    ##for label in np.unique(cluster_labels):
-        ##H[cluster_labels == label] = H_[label]
-        ##dH[cluster_labels == label, :] = dH_[label, :]
-    ##return H, dH
-
-=======
 
     for label in np.unique(cluster_labels):
         H[cluster_labels == label] = H_[label]
         dH[cluster_labels == label, :] = dH_[label, :]
     return H, dH    
->>>>>>> 8b629816
 
 def create_uncertainty(uncertainty, mask):
     """Creates the observational uncertainty matrix. We assume that
@@ -255,23 +232,8 @@
     else:
         calc_hess = False
 
-<<<<<<< HEAD
+    
     return (H0, H_matrix_FAST.tocsr())
-=======
-    if calc_hess:
-        ddH = emulator.hessian(x0[mask[state_mask]])
-        hess = np.zeros((n_times, n_params, n_params))
-        for n, (lil_hess, m) in enumerate(zip(ddH, 
-                                              mask[state_mask].flatten())):
-            if m:
-                big_hess = np.zeros((n_params, n_params))
-                for i, ii in enumerate(state_mapper):
-                    for j, jj in enumerate(state_mapper):
-                        big_hess[ii, jj] = lil_hess.squeeze()[i, j]
-                hess[n,...] = big_hess
->>>>>>> 8b629816
-
-    return (H0, H_matrix.tocsr(), hess) if calc_hess else (H0, H_matrix.tocsr())
 
 
 def create_prosail_observation_operator(n_params, emulator, metadata,
