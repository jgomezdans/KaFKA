#!/usr/bin/env python
"""A fast Kalman filter implementation designed with raster data in mind. This
implementation basically performs a very fast update of the filter."""

# KaFKA A fast Kalman filter implementation for raster based datasets.
# Copyright (c) 2017 J Gomez-Dans. All rights reserved.
#
# This file is part of KaFKA.
#
# KaFKA is free software: you can redistribute it and/or modify
# it under the terms of the GNU General Public License as published by
# the Free Software Foundation, either version 3 of the License, or
# (at your option) any later version.
#
# KaFKA is distributed in the hope that it will be useful,
# but WITHOUT ANY WARRANTY; without even the implied warranty of
# MERCHANTABILITY or FITNESS FOR A PARTICULAR PURPOSE.  See the
# GNU General Public License for more details.
#
# You should have received a copy of the GNU General Public License
# along with KaFKA.  If not, see <http://www.gnu.org/licenses/>.

__author__ = "J Gomez-Dans"
__copyright__ = "Copyright 2017 J Gomez-Dans"
__version__ = "1.0 (09.03.2017)"
__license__ = "GPLv3"
__email__ = "j.gomez-dans@ucl.ac.uk"

from collections import namedtuple
import os
os.environ['HDF5_DISABLE_VERSION_CHECK'] = "1"

import scipy.sparse as sp
import matplotlib.pyplot as plt
import numpy as np

#from geoh5 import kea
import gdal

from linear_kernels_kf import KernelLinearKalman
from solvers import variational_kalman
#from utils import OutputFile # The netCDF writer

# Set up logging
import logging
logging.basicConfig(level=logging.INFO)
LOG = logging.getLogger(__name__)


# metadata is now different as it has angles innit
Metadata = namedtuple('Metadata', 'mask uncertainty vza sza raa')
MODIS_observations = namedtuple('MODIS_observations',
                        'doys qa vza sza saa vaa b01 b02 b03 b04 b05 b06 b07')


class MODISKernelLinearKalman (KernelLinearKalman):
    """
    A class to specifically deal with MODIS M?D09GA data sets pre-processed
    by my VRT software. Metadata now comes from the actual files, so needs to be
    created there.
    *NOTE* `observation_times` should refer to VRT bands, I think...
    """
    def __init__(self, observations, observation_times,
                 output_array, output_unc, the_band=1):
        observation_metadata=None
        KernelLinearKalman.__init__(self, observations, observation_times,
                              observation_metadata, output_array, output_unc)
        self.the_band = the_band
        
    def _dump_output(self, step, timestep, x_analysis, P_analysis, 
                     P_analysis_inverse):
<<<<<<< HEAD
        x1 = x_analysis[:(2400*2400)].reshape((2400,2400))
        x2 = x_analysis[(2400*2400):(2*(2400*2400))].reshape((2400,2400))
        x3 = x_analysis[2*(2400*2400):(3*(2400*2400))].reshape((2400,2400))
        x = x1 + 0.189184*x2 - 1.377622*x3
=======
        x_iso =  x_analysis[:(2400*2400)].reshape((2400,2400))
        x_vol =  x_analysis[(2400*2400):2*(2400*2400)].reshape((2400,2400))
        x_geo =  x_analysis[2*(2400*2400):3*(2400*2400)].reshape((2400,2400))

        x_iso_unc =  P_analysis.diagonal()[:(2400*2400)].reshape((2400,2400))
        x_vol_unc =  P_analysis.diagonal()[(2400*2400):2*(2400*2400)].reshape((2400,2400))
        x_geo_unc =  P_analysis.diagonal()[2*(2400*2400):3*(2400*2400)].reshape((2400,2400))

        BHR = x_iso+x_vol*0.189184 + x_geo*1.377622
        BHR_unc = x_iso_unc + x_vol_unc*0.189184 + x_geo_unc*1.377622

>>>>>>> aac0c87b
        LOG.info("saving. Timestep %d, step %d" % (timestep, step))
        self.output['bhr'].GetRasterBand(timestep+1).WriteArray(BHR)
        self.output['bhr'].GetRasterBand(timestep+1).SetMetadata({'DoY':"%d"%(timestep)})
        
        self.output['iso'].GetRasterBand(timestep+1).WriteArray(x_iso)
        self.output['iso'].GetRasterBand(timestep+1).SetMetadata({'DoY':"%d"%(timestep)})
        
        self.output['vol'].GetRasterBand(timestep+1).WriteArray(x_vol)
        self.output['vol'].GetRasterBand(timestep+1).SetMetadata({'DoY':"%d"%(timestep)})
        
        self.output['geo'].GetRasterBand(timestep+1).WriteArray(x_geo)
        self.output['geo'].GetRasterBand(timestep+1).SetMetadata({'DoY':"%d"%(timestep)})

        self.output['bhr_unc'].GetRasterBand(timestep+1).WriteArray(BHR_unc)
        self.output['bhr_unc'].GetRasterBand(timestep+1).SetMetadata({'DoY':"%d"%(timestep)})
        
        self.output['iso_unc'].GetRasterBand(timestep+1).WriteArray(x_iso_unc)
        self.output['iso_unc'].GetRasterBand(timestep+1).SetMetadata({'DoY':"%d"%(timestep)})
        
        self.output['vol_unc'].GetRasterBand(timestep+1).WriteArray(x_vol_unc)
        self.output['vol_unc'].GetRasterBand(timestep+1).SetMetadata({'DoY':"%d"%(timestep)})
        
        self.output['geo_unc'].GetRasterBand(timestep+1).WriteArray(x_geo_unc)
        self.output['geo_unc'].GetRasterBand(timestep+1).SetMetadata({'DoY':"%d"%(timestep)})

        if timestep % 10 == 0:
            for key, val in self.output.iteritems():
                val.FlushCache()
        #self.output['bhr'].FlushCache()
        #plt.imshow(x, interpolation='nearest', vmin=-0.1, vmax=0.5)
        #plt.title("%d-%d" % (step, timestep))
        #plt.show()
        #a=raw_input("Next?")
        #plt.close()
        

    def _get_observations_timestep(self, timestep, band=None):
        """A method that reads in MODIS reflectance data from VRT files produced
        from MOD09GA/MYD09GA data sets.

        Parameters
        ----------
        timestep : This should be time step
        band : what MODIS band we're using (e.g. 1 to 7)

        Returns
        -------
        rho, R_mat, mask, metadata
        """
        LOG.info("Reading timestep >>> %d" % timestep)
        QA_OK = np.array([8, 72, 136, 200, 1032, 1288, 2056, 2120, 2184, 2248])
        qa = self.observations.qa.GetRasterBand(timestep+1).ReadAsArray()
        mask = np.in1d(qa, QA_OK).reshape((2400,2400))
        sza = self.observations.sza.GetRasterBand(timestep + 1).ReadAsArray()
        vza = self.observations.vza.GetRasterBand(timestep + 1).ReadAsArray()
        saa = self.observations.saa.GetRasterBand(timestep + 1).ReadAsArray()
        vaa = self.observations.vaa.GetRasterBand(timestep + 1).ReadAsArray()
        raa = vaa - saa
        rho_pntr = self.observations[5 + self.the_band]
        rho = rho_pntr.GetRasterBand(timestep + 1).ReadAsArray()/10000.
        # Taken from http://modis-sr.ltdri.org/pages/validation.html
        modis_uncertainty=np.array([0.005, 0.014, 0.008, 0.005, 0.012,
                                    0.006, 0.003])[self.the_band]
        R_mat = self.create_uncertainty(modis_uncertainty, mask)
        metadata = Metadata(mask, modis_uncertainty, 
                            vza/100., sza/100., raa/100.)
        return rho, R_mat, mask, metadata




def get_mcd43_prior(mcd43_fstring, band):
    g = gdal.Open(mcd43_fstring % band)
    # Deal with means...
    iso = g.GetRasterBand(1).ReadAsArray().flatten()
    vol = g.GetRasterBand(2).ReadAsArray().flatten()
    geo = g.GetRasterBand(3).ReadAsArray().flatten()
    
    iso = np.where (np.isnan(iso), 0.5, iso)
    vol = np.where (np.isnan(vol), 0.5, vol)
    geo = np.where (np.isnan(geo), 0.5, geo)
    
    n = 2400*2400
    
    #x_forecast = np.empty(3*n)
    #x_forecast[0::3] = iso
    #x_forecast[1::3] = vol
    #x_forecast[2::3] = geo
    x_forecast = np.r_[iso, vol, geo]

    
    # Deal with sigmas...
    iso = g.GetRasterBand(4).ReadAsArray().flatten()
    vol = g.GetRasterBand(5).ReadAsArray().flatten()
    geo = g.GetRasterBand(6).ReadAsArray().flatten()
    
    iso = np.where (np.isnan(iso), 0.5, iso)
    vol = np.where (np.isnan(vol), 0.5, vol)
    geo = np.where (np.isnan(geo), 0.5, geo)
    
    
    #sigma = np.empty(3*n)
    #sigma[0::3] = 1./(iso*iso)
    #sigma[1::3] = 1./(vol*vol)
    #sigma[2::3] = 1./(geo*geo)
    sigma= np.r_[iso, vol, geo]
    

    
    P_forecast = sp.eye(3*n, 3*n, format="csc", dtype=np.float32)
    P_forecast.setdiag(sigma**2)
    
    return x_forecast, P_forecast



if __name__ == "__main__":
<<<<<<< HEAD
    the_dir="/storage/ucfajlg/Ujia/"
    g = gdal.Open(the_dir + "brdf_2016_b01.vrt")
    days = np.array([int(g.GetRasterBand(i+1).GetMetadata()['DoY'])
                            for i in xrange(g.RasterCount)])

    time_offset = np.nonzero(days == 46)[0][0] # First time DoY 46 is mentioned
    days = days[np.logical_and(days >= 45, days <= 90)]
=======
    the_dir="/data/selene/ucfajlg/Aurade_MODIS/"
    band = 1
    g = gdal.Open(the_dir + "brdf_2010_b01.vrt")
    days = np.array([int(g.GetRasterBand(i+1).GetMetadata()['DoY'])
                            for i in xrange(g.RasterCount)])
>>>>>>> aac0c87b
    modis_obs = MODIS_observations( days,
                gdal.Open(os.path.join(the_dir, "statekm_2016.vrt")),
                gdal.Open(os.path.join(the_dir, "SensorZenith_2016.vrt")),
                gdal.Open(os.path.join(the_dir, "SolarZenith_2016.vrt")),
                gdal.Open(os.path.join(the_dir, "SolarAzimuth_2016.vrt")),
                gdal.Open(os.path.join(the_dir, "SensorAzimuth_2016.vrt")),
                gdal.Open(os.path.join(the_dir, "brdf_2016_b01.vrt")),
                gdal.Open(os.path.join(the_dir, "brdf_2016_b02.vrt")),
                gdal.Open(os.path.join(the_dir, "brdf_2016_b03.vrt")),
                gdal.Open(os.path.join(the_dir, "brdf_2016_b04.vrt")),
                gdal.Open(os.path.join(the_dir, "brdf_2016_b05.vrt")),
                gdal.Open(os.path.join(the_dir, "brdf_2016_b06.vrt")),
                gdal.Open(os.path.join(the_dir, "brdf_2016_b07.vrt")))

    # We can now create the output
<<<<<<< HEAD
    # stuff stuff stuff
    drv = gdal.GetDriverByName("GTiff")
    dst_ds = drv.Create ("%s/test_nadir.tif" % the_dir, 2400, 2400, 366, gdal.GDT_Float32,
                          ['COMPRESS=DEFLATE', 'BIGTIFF=YES', 'PREDICTOR=1',
                           'TILED=YES'])
    dst_ds.SetProjection(modis_obs[1].GetProjection())
    dst_ds.SetGeoTransform(modis_obs[1].GetGeoTransform())
    
=======
    # stuff stuff stuff    
    def create_output_file(template, filename):
        drv = gdal.GetDriverByName("GTiff")
        dst_ds = drv.Create (filename, 2400, 2400, 366, gdal.GDT_Float32,
                              ['COMPRESS=DEFLATE', 'BIGTIFF=YES', 'PREDICTOR=1',
                               'TILED=YES'])
        dst_ds.SetProjection(template.GetProjection())
        dst_ds.SetGeoTransform(template.GetGeoTransform())
        return dst_ds

    fname_add = '_testing'# ''
    dst_ds={}
    dst_ds['bhr'] = create_output_file(modis_obs[1], "tmp/bhr_band{}{}.tif".format(band, fname_add))
    dst_ds['iso'] = create_output_file(modis_obs[1], "tmp/iso_band{}{}.tif".format(band, fname_add))
    dst_ds['geo'] = create_output_file(modis_obs[1], "tmp/geo_band{}{}.tif".format(band, fname_add))
    dst_ds['vol'] = create_output_file(modis_obs[1], "tmp/vol_band{}{}.tif".format(band, fname_add))
    dst_ds['bhr_unc'] = create_output_file(modis_obs[1], "tmp/bhr_unc_band{}{}.tif".format(band, fname_add))
    dst_ds['iso_unc'] = create_output_file(modis_obs[1], "tmp/iso_unc_band{}{}.tif".format(band, fname_add))
    dst_ds['geo_unc'] = create_output_file(modis_obs[1], "tmp/geo_unc_band{}{}.tif".format(band, fname_add))
    dst_ds['vol_unc'] = create_output_file(modis_obs[1], "tmp/vol_unc_band{}{}.tif".format(band, fname_add))
 
>>>>>>> aac0c87b

    #output = OutputFile("/tmp/testme.nc", times=None, x=np.arange(2400),
    #                    y=np.arange(2400))
    kf = MODISKernelLinearKalman(modis_obs, days, dst_ds, [] )
    kf.time_offset = time_offset
    n = 2400
    mcd43_fstring = "/data/selene/ucfajlg/Ujia/MCD43/MCD43_average_2016_001_030_b%d.tif"
    x_forecast, P_forecast = get_mcd43_prior(mcd43_fstring, 2)
    kf.set_trajectory_model(2400, 2400)
    q = np.ones(3*n*n, dtype=np.float32)*0.0001
    q[:(n*n)] = 0.001
    kf.set_trajectory_uncertainty(q, 2400, 2400)
    # The following runs the filter over time, selecting band 2 (NIR)
    # In order to calcualte BB albedos, you need to run the filter over
    # all bands, but you can do this in parallel
    kf.run(x_forecast, P_forecast, None, band=band, refine_diag=False)
    for key, val in dst_ds.iteritems():
        val = None
    LOG.info("FINISHED")<|MERGE_RESOLUTION|>--- conflicted
+++ resolved
@@ -20,8 +20,8 @@
 # You should have received a copy of the GNU General Public License
 # along with KaFKA.  If not, see <http://www.gnu.org/licenses/>.
 
-__author__ = "J Gomez-Dans"
-__copyright__ = "Copyright 2017 J Gomez-Dans"
+__author__ = "J Gomez-Dans, N Pounder"
+__copyright__ = "Copyright 2017 J Gomez-Dans, N Pounder"
 __version__ = "1.0 (09.03.2017)"
 __license__ = "GPLv3"
 __email__ = "j.gomez-dans@ucl.ac.uk"
@@ -69,48 +69,30 @@
         
     def _dump_output(self, step, timestep, x_analysis, P_analysis, 
                      P_analysis_inverse):
-<<<<<<< HEAD
-        x1 = x_analysis[:(2400*2400)].reshape((2400,2400))
-        x2 = x_analysis[(2400*2400):(2*(2400*2400))].reshape((2400,2400))
-        x3 = x_analysis[2*(2400*2400):(3*(2400*2400))].reshape((2400,2400))
-        x = x1 + 0.189184*x2 - 1.377622*x3
-=======
-        x_iso =  x_analysis[:(2400*2400)].reshape((2400,2400))
-        x_vol =  x_analysis[(2400*2400):2*(2400*2400)].reshape((2400,2400))
-        x_geo =  x_analysis[2*(2400*2400):3*(2400*2400)].reshape((2400,2400))
-
-        x_iso_unc =  P_analysis.diagonal()[:(2400*2400)].reshape((2400,2400))
-        x_vol_unc =  P_analysis.diagonal()[(2400*2400):2*(2400*2400)].reshape((2400,2400))
-        x_geo_unc =  P_analysis.diagonal()[2*(2400*2400):3*(2400*2400)].reshape((2400,2400))
-
-        BHR = x_iso+x_vol*0.189184 + x_geo*1.377622
-        BHR_unc = x_iso_unc + x_vol_unc*0.189184 + x_geo_unc*1.377622
-
->>>>>>> aac0c87b
+
+        outputs = {}
+        outputs['iso'] =  x_analysis[:(2400*2400)].reshape((2400,2400))
+        outputs['vol'] =  x_analysis[(2400*2400):2*(2400*2400)].reshape((2400,2400))
+        outputs['geo'] =  x_analysis[2*(2400*2400):3*(2400*2400)].reshape((2400,2400))
+
+        outputs['iso_unc'] =  P_analysis.diagonal()[:(2400*2400)].reshape((2400,2400))
+        outputs['vol_unc'] =  P_analysis.diagonal()[
+            (2400*2400):2*(2400*2400)].reshape((2400,2400))
+        outputs['geo_unc'] =  P_analysis.diagonal()[
+            2*(2400*2400):3*(2400*2400)].reshape((2400,2400))
+
+        outputs['bhr'] = outupts['iso']+outputs['vol']*0.189184 \
+            - outputs['geo']*1.377622
+        outputs['bhr_unc'] = outupts['iso_unc']+outputs['vol_unc']*0.189184 \
+            - outputs['geo_unc']*1.377622
+
+
         LOG.info("saving. Timestep %d, step %d" % (timestep, step))
-        self.output['bhr'].GetRasterBand(timestep+1).WriteArray(BHR)
-        self.output['bhr'].GetRasterBand(timestep+1).SetMetadata({'DoY':"%d"%(timestep)})
-        
-        self.output['iso'].GetRasterBand(timestep+1).WriteArray(x_iso)
-        self.output['iso'].GetRasterBand(timestep+1).SetMetadata({'DoY':"%d"%(timestep)})
-        
-        self.output['vol'].GetRasterBand(timestep+1).WriteArray(x_vol)
-        self.output['vol'].GetRasterBand(timestep+1).SetMetadata({'DoY':"%d"%(timestep)})
-        
-        self.output['geo'].GetRasterBand(timestep+1).WriteArray(x_geo)
-        self.output['geo'].GetRasterBand(timestep+1).SetMetadata({'DoY':"%d"%(timestep)})
-
-        self.output['bhr_unc'].GetRasterBand(timestep+1).WriteArray(BHR_unc)
-        self.output['bhr_unc'].GetRasterBand(timestep+1).SetMetadata({'DoY':"%d"%(timestep)})
-        
-        self.output['iso_unc'].GetRasterBand(timestep+1).WriteArray(x_iso_unc)
-        self.output['iso_unc'].GetRasterBand(timestep+1).SetMetadata({'DoY':"%d"%(timestep)})
-        
-        self.output['vol_unc'].GetRasterBand(timestep+1).WriteArray(x_vol_unc)
-        self.output['vol_unc'].GetRasterBand(timestep+1).SetMetadata({'DoY':"%d"%(timestep)})
-        
-        self.output['geo_unc'].GetRasterBand(timestep+1).WriteArray(x_geo_unc)
-        self.output['geo_unc'].GetRasterBand(timestep+1).SetMetadata({'DoY':"%d"%(timestep)})
+        for key, the_array in outputs.iteritems():
+            self.output[key].GetRasterBand(timestep+1).WriteArray(the_array)
+            self.output[key].GetRasterBand(timestep+1).SetMetadata(
+                {'DoY':"%d"%(timestep)})
+
 
         if timestep % 10 == 0:
             for key, val in self.output.iteritems():
@@ -156,6 +138,24 @@
         return rho, R_mat, mask, metadata
 
 
+def create_output_file(template_file, location, suffix,
+                        n_bands=366,
+                        elements=['iso', 'vol','geo',
+                                    'iso_unc', 'vol_unc','geo_unc',
+                                    'bhr', 'bhr_unc'):
+    plethora = {}
+    drv = gdal.GetDriverByName("GTiff")
+    for el in elements:
+        fname = os.path.join(location, "{}_{}.tif".format(el, suffix))
+    
+        dst_ds = drv.Create (fname, 2400, 2400, n_bands, gdal.GDT_Float32,
+                            ['COMPRESS=DEFLATE', 'BIGTIFF=YES', 
+                            'PREDICTOR=1', 'TILED=YES'])
+        dst_ds.SetProjection(template.GetProjection())
+        dst_ds.SetGeoTransform(template.GetGeoTransform())
+        plethora[el] = dst_ds
+    return plethora
+
 
 
 def get_mcd43_prior(mcd43_fstring, band):
@@ -204,21 +204,18 @@
 
 
 if __name__ == "__main__":
-<<<<<<< HEAD
-    the_dir="/storage/ucfajlg/Ujia/"
+
+    if os.path.exists("/storage/ucfajlg/Ujia/"):
+        the_dir="/storage/ucfajlg/Ujia/"
+    else:
+        the_dir="/data/selene/ucfajlg/Ujia/"
     g = gdal.Open(the_dir + "brdf_2016_b01.vrt")
     days = np.array([int(g.GetRasterBand(i+1).GetMetadata()['DoY'])
                             for i in xrange(g.RasterCount)])
 
     time_offset = np.nonzero(days == 46)[0][0] # First time DoY 46 is mentioned
     days = days[np.logical_and(days >= 45, days <= 90)]
-=======
-    the_dir="/data/selene/ucfajlg/Aurade_MODIS/"
-    band = 1
-    g = gdal.Open(the_dir + "brdf_2010_b01.vrt")
-    days = np.array([int(g.GetRasterBand(i+1).GetMetadata()['DoY'])
-                            for i in xrange(g.RasterCount)])
->>>>>>> aac0c87b
+    
     modis_obs = MODIS_observations( days,
                 gdal.Open(os.path.join(the_dir, "statekm_2016.vrt")),
                 gdal.Open(os.path.join(the_dir, "SensorZenith_2016.vrt")),
@@ -233,46 +230,13 @@
                 gdal.Open(os.path.join(the_dir, "brdf_2016_b06.vrt")),
                 gdal.Open(os.path.join(the_dir, "brdf_2016_b07.vrt")))
 
-    # We can now create the output
-<<<<<<< HEAD
-    # stuff stuff stuff
-    drv = gdal.GetDriverByName("GTiff")
-    dst_ds = drv.Create ("%s/test_nadir.tif" % the_dir, 2400, 2400, 366, gdal.GDT_Float32,
-                          ['COMPRESS=DEFLATE', 'BIGTIFF=YES', 'PREDICTOR=1',
-                           'TILED=YES'])
-    dst_ds.SetProjection(modis_obs[1].GetProjection())
-    dst_ds.SetGeoTransform(modis_obs[1].GetGeoTransform())
-    
-=======
-    # stuff stuff stuff    
-    def create_output_file(template, filename):
-        drv = gdal.GetDriverByName("GTiff")
-        dst_ds = drv.Create (filename, 2400, 2400, 366, gdal.GDT_Float32,
-                              ['COMPRESS=DEFLATE', 'BIGTIFF=YES', 'PREDICTOR=1',
-                               'TILED=YES'])
-        dst_ds.SetProjection(template.GetProjection())
-        dst_ds.SetGeoTransform(template.GetGeoTransform())
-        return dst_ds
-
-    fname_add = '_testing'# ''
-    dst_ds={}
-    dst_ds['bhr'] = create_output_file(modis_obs[1], "tmp/bhr_band{}{}.tif".format(band, fname_add))
-    dst_ds['iso'] = create_output_file(modis_obs[1], "tmp/iso_band{}{}.tif".format(band, fname_add))
-    dst_ds['geo'] = create_output_file(modis_obs[1], "tmp/geo_band{}{}.tif".format(band, fname_add))
-    dst_ds['vol'] = create_output_file(modis_obs[1], "tmp/vol_band{}{}.tif".format(band, fname_add))
-    dst_ds['bhr_unc'] = create_output_file(modis_obs[1], "tmp/bhr_unc_band{}{}.tif".format(band, fname_add))
-    dst_ds['iso_unc'] = create_output_file(modis_obs[1], "tmp/iso_unc_band{}{}.tif".format(band, fname_add))
-    dst_ds['geo_unc'] = create_output_file(modis_obs[1], "tmp/geo_unc_band{}{}.tif".format(band, fname_add))
-    dst_ds['vol_unc'] = create_output_file(modis_obs[1], "tmp/vol_unc_band{}{}.tif".format(band, fname_add))
- 
->>>>>>> aac0c87b
-
-    #output = OutputFile("/tmp/testme.nc", times=None, x=np.arange(2400),
-    #                    y=np.arange(2400))
-    kf = MODISKernelLinearKalman(modis_obs, days, dst_ds, [] )
+    output_plethora = create_output_file(g, the_dir, "test")
+    
+    kf = MODISKernelLinearKalman(modis_obs, days, output_plethora, [] )
     kf.time_offset = time_offset
     n = 2400
-    mcd43_fstring = "/data/selene/ucfajlg/Ujia/MCD43/MCD43_average_2016_001_030_b%d.tif"
+    mcd43_fstring = "/data/selene/ucfajlg/" + \
+                "Ujia/MCD43/MCD43_average_2016_001_030_b%d.tif"
     x_forecast, P_forecast = get_mcd43_prior(mcd43_fstring, 2)
     kf.set_trajectory_model(2400, 2400)
     q = np.ones(3*n*n, dtype=np.float32)*0.0001
@@ -282,6 +246,6 @@
     # In order to calcualte BB albedos, you need to run the filter over
     # all bands, but you can do this in parallel
     kf.run(x_forecast, P_forecast, None, band=band, refine_diag=False)
-    for key, val in dst_ds.iteritems():
+    for key, val in output_plethora.iteritems():
         val = None
     LOG.info("FINISHED")