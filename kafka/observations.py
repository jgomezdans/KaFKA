--- conflicted
+++ resolved
@@ -297,42 +297,21 @@
 
 class KafkaOutput(object):
     """A very simple class to output the state."""
-<<<<<<< HEAD
-    def __init__ (self, mask, geotransform, projection, folder, 
-                  fmt="GTiff"):
-=======
     def __init__(self, tilewidth, geotransform, projection, folder,
                  fmt="GTiff"):
->>>>>>> db41159a
         """The inference engine works on tiles, so we get the tilewidth
         (we assume the tiles are square), the GDAL-friendly geotransform
         and projection, as well as the destination directory and the
         format (as a string that GDAL can understand)."""
-        self.mask = mask
+        self.tilewidth = tilewidth
         self.geotransform = geotransform
         self.projection = projection
         self.folder = folder
         self.fmt = fmt
-<<<<<<< HEAD
-    
-    def dump_data (self, timestep, x_analysis, P_analysis,
-                   P_analysis_inv):
-=======
 
     def dump_data(self, timestep, x_analysis, P_analysis, P_analysis_inv):
->>>>>>> db41159a
         drv = gdal.GetDriverByName(self.fmt)
-        ny, nx = self.mask.shape
         for ii, param in enumerate(["w_vis", "x_vis", "a_vis",
-<<<<<<< HEAD
-                   "w_nir", "x_nir", "a_nir",
-                   "TeLAI"]):
-            fname = os.path.join ( self.folder, "%s_%s.tif" % 
-                                  (param, timestep.strftime("A%Y%j")))
-            dst_ds = drv.Create(fname, nx, ny, 1,
-                    gdal.GDT_Float32, ['COMPRESS=DEFLATE', 'BIGTIFF=YES', 
-                                       'PREDICTOR=1', 'TILED=YES'])
-=======
                                     "w_nir", "x_nir", "a_nir", "TeLAI"]):
             fname = os.path.join(self.folder, "%s_%s.tif" %
                                  (param, timestep.strftime("A%Y%j")))
@@ -340,12 +319,10 @@
                                 gdal.GDT_Float32, ['COMPRESS=DEFLATE',
                                                    'BIGTIFF=YES',
                                                    'PREDICTOR=1', 'TILED=YES'])
->>>>>>> db41159a
             dst_ds.SetProjection(self.projection)
             dst_ds.SetGeoTransform(self.geotransform)
-            x = np.zeros_like(self.mask)
-            x[self.mask] = x_analysis[ii::7]
-            dst_ds.GetRasterBand(1).WriteArray(x)
+            dst_ds.GetRasterBand(1).WriteArray(x_analysis[ii::7].reshape((
+                self.tilewidth, self.tilewidth)))
 
 
 if __name__ == "__main__":
