#!/usr/bin/env python
"""A fast Kalman filter implementation designed with raster data in mind. This
implementation basically performs a very fast update of the filter."""

# KaFKA A fast Kalman filter implementation for raster based datasets.
# Copyright (c) 2017 J Gomez-Dans. All rights reserved.
#
# This file is part of KaFKA.
#
# KaFKA is free software: you can redistribute it and/or modify
# it under the terms of the GNU General Public License as published by
# the Free Software Foundation, either version 3 of the License, or
# (at your option) any later version.
#
# KaFKA is distributed in the hope that it will be useful,
# but WITHOUT ANY WARRANTY; without even the implied warranty of
# MERCHANTABILITY or FITNESS FOR A PARTICULAR PURPOSE.  See the
# GNU General Public License for more details.
#
# You should have received a copy of the GNU General Public License
# along with KaFKA.  If not, see <http://www.gnu.org/licenses/>.

import logging
from collections import namedtuple

import numpy as np

import scipy.sparse as sp

# from scipy.spatial.distance import squareform, pdist



# from utils import  matrix_squeeze, spsolve2, reconstruct_array
from solvers import variational_kalman
from utils import locate_in_lut

# Set up logging

LOG = logging.getLogger(__name__+".linear_kf")


__author__ = "J Gomez-Dans"
__copyright__ = "Copyright 2017 J Gomez-Dans"
__version__ = "1.0 (09.03.2017)"
__license__ = "GPLv3"
__email__ = "j.gomez-dans@ucl.ac.uk"

Metadata = namedtuple('Metadata', 'mask uncertainty')
Previous_State = namedtuple("Previous_State",
                            "timestamp x_vect cov_m icov_mv")


def run_emulator(gp, x, tol=None):
    # We select the unique values in vector x
    # Note that we could have done this using e.g. a histogram
    # or some other method to select solutions "close enough"
    unique_vectors = np.vstack({tuple(row) for row in x})
    if len(unique_vectors) == 1:  # Prior!
        cluster_labels = np.zeros(x.shape[0], dtype=np.int16)
<<<<<<< HEAD
    elif len(unique_vectors) > 5e3:

=======
    elif len(unique_vectors) > 1e6:
        
>>>>>>> db41159a
        LOG.info("Clustering parameter space")
        mean = np.mean(x, axis=0) # 7 dimensions
        cov = np.cov(x, rowvar=0) # 4 x 4 dimensions
        # Draw a 300 element LUT
<<<<<<< HEAD
        unique_vectors = np.random.multivariate_normal( mean, cov,
                                                       1500)
=======
        unique_vectors = np.random.multivariate_normal( mean, cov, 
                                                       5000)
>>>>>>> db41159a
        # Assign each element of x to a LUT/cluster entry
        cluster_labels = locate_in_lut(unique_vectors, x)
    # Runs emulator for emulation subset
    try:
        H_, dH_ = gp.predict(unique_vectors, do_unc=False)
    except ValueError:
        # Needed for newer gp version
<<<<<<< HEAD
        H_, _, dH_ = gp.predict( unique_vectors, do_unc=False)
=======
        H_, _, dH_ = gp.predict(unique_vectors, do_unc=False)
>>>>>>> db41159a

    H = np.zeros(x.shape[0])
    dH = np.zeros_like(x)
    try:
        nclust = cluster_labels.shape
    except NameError:
        for i, uniq in enumerate(unique_vectors):
            passer = np.all(x == uniq, axis=1)
            H[passer] = H_[i]
            dH[passer, :] = dH_[i, :]
        return H, dH

    for label in np.unique(cluster_labels):
        H[cluster_labels == label] = H_[label]
        dH[cluster_labels == label, :] = dH_[label, :]
    return H, dH


def create_uncertainty(uncertainty, mask):
    """Creates the observational uncertainty matrix. We assume that
    uncertainty is a single value and we return a diagonal matrix back.
    We present this diagonal **ONLY** for pixels that have observations
    (i.e. not masked)."""
    good_obs = mask.sum()
    R_mat = np.ones(good_obs)*uncertainty*uncertainty
    return sp.dia_matrix((R_mat, 0), shape=(R_mat.shape[0], R_mat.shape[0]))

<<<<<<< HEAD
def create_linear_observation_operator (obs_op, n_params, metadata,
                                        mask, x_forecast, band=None):
=======

def create_linear_observation_operator(obs_op, n_params, metadata,
                                       mask, x_forecast, band=None):
>>>>>>> db41159a
    """A simple **identity** observation opeartor. It is expected that you
    subclass and redefine things...."""
    good_obs = mask.sum()  # size of H_matrix
    H_matrix = sp.dia_matrix(np.eye(good_obs))
    return H_matrix


def create_nonlinear_observation_operator(n_params, emulator, metadata,
                                          mask, x_forecast, band):
    """Using an emulator of the nonlinear model around `x_forecast`.
    This case is quite special, as I'm focusing on a BHR SAIL
    version (or the JRC TIP), which have spectral parameters
    (e.g. leaf single scattering albedo in two bands, etc.). This
    is achieved by using the `state_mapper` to select which bits
    of the state vector (and model Jacobian) are used."""
    LOG.info("Creating the ObsOp for band %d" % band)
    n_times = x_forecast.shape[0] / n_params
    good_obs = mask.sum()

    H_matrix = sp.lil_matrix((n_times, n_params * n_times),
                             dtype=np.float32)

    H0 = np.zeros(n_times, dtype=np.float32)

    # So the model has spectral components.
    if band == 0:
        # ssa, asym, TLAI, rsoil
        state_mapper = np.array([0, 1, 6, 2])
    elif band == 1:
        # ssa, asym, TLAI, rsoil
        state_mapper = np.array([3, 4, 6, 5])

    # This loop can be JIT'ed
    x0 = np.zeros((n_times, 4))
    for i in xrange(n_times):
        if mask.ravel()[i]:
            x0[i, :] = x_forecast[state_mapper + n_params * i]
    LOG.info("Running emulators")
    # Calls the run_emulator method that only does different vectors
    # It might be here that we do some sort of clustering
    H0_, dH = run_emulator(emulator, x0[mask.ravel()])
    
    LOG.info("Storing emulators in H matrix")
    # This loop can be JIT'ed too
    ########@jit
    #######def fast_assign(n_times, mask, state_mapper, n_params, dH,  H0_):
        
        #######H0 = np.zeros(n_times, dtype=np.float32)
        #######n_good = mask.sum()
        #######rows = np.zeros(n_good, dtype=np.int64)
        #######cols = np.zeros(n_good, dtype=np.int64)
        #######values = np.zeros(n_good, dtype=np.float32)
        #######n = 0
        #######m = 0
        #######for i in xrange(n_times):
            #######if mask.ravel()[i]:
                #######for jj,s in enumerate(state_mapper):
                    #######rows[m] = i
                    #######cols[m] = s + n_params*i
                    #######values[m] = dH[n, jj]
                    #######m += 1
                ########rows.append( i)
                ########cols.append(state_mapper + n_params * i)
                ########values.append(dH[n])
                ########H_matrix[i, state_mapper + n_params * i] = dH[n]
                #######H0[i] = H0_[n]
                #######n += 1
                #######return H0, rows, cols, values
    #######H0, rows, cols, values = fast_assign(n_times, mask, 
                    #######state_mapper, n_params, dH,  H0_)
    #######H_matrix = sp.coo_matrix ( (values, rows, cols), 
                              #######shape=[n_times, n_params * n_times]).tolil()
    n = 0
    for i in xrange(n_times):
        if mask.ravel()[i]:
            H_matrix[i, state_mapper + n_params * i] = dH[n]
            H0[i] = H0_[n]
            n += 1
    LOG.info("\tDone!")

    return (H0, H_matrix.tocsr())


class LinearKalman (object):
    """The main Kalman filter class operating in raster data sets. Note that the
    goal of this class is not to consider complex, time evolving models, but
    rather grotty "0-th" order models!"""
    def __init__(self, observations, output,
                 linear=True, n_params=1, diagnostics=True,
<<<<<<< HEAD
                 bands_per_observation=1, state_mask=None):
=======
                 bands_per_observation=1):
>>>>>>> db41159a
        """The class creator takes a list of observations, some metadata and a
        pointer to an output array."""
        self.n_params = n_params
        self.observations = observations
        self.output = output
        self.diagnostics = diagnostics
        self.bands_per_observation = bands_per_observation
        self.state_mask = state_mask
        if linear:
<<<<<<< HEAD
            # _create_observation_operator aliases a function
            self._create_observation_operator = create_linear_observation_operator
        else:
            self._create_observation_operator = create_nonlinear_observation_operator

    def _set_plot_view (self, diag_string, timestep, obs):
=======
            self._create_observation_operator = \
                                            create_linear_observation_operator
        else:
            self._create_observation_operator = \
                                        create_nonlinear_observation_operator

    def _set_plot_view(self, diag_string, timestep, obs):
>>>>>>> db41159a
        """This sets out the plot view for each iteration. Please override this
        method with whatever you want."""
        pass

    def _plotter_iteration_start(self, plot_obj, x, obs, mask):
        """We call this diagnostic method at the **START** of the iteration"""
        pass

    def _plotter_iteration_end(self, plot_obj, x, P, innovation, mask):
        """We call this diagnostic method at the **END** of the iteration"""
        pass

<<<<<<< HEAD

    def set_trajectory_model(self):
=======
    def set_trajectory_model(self, nx, ny):
>>>>>>> db41159a
        """In a Kalman filter, the state is progated from time `t` to `t+1`
        using a model. We assume that this model is a matrix, and for the time
        being, the matrix is the identity matrix. That's how we roll!"""
        n = self.state_mask.sum()
        self.trajectory_model = sp.eye(self.n_params*n, self.n_params*n,
                                       format="csr")

    def set_trajectory_uncertainty(self, Q):
        """In a Kalman filter, the model that propagates the state from time
        `t` to `t+1` is assumed to be *wrong*, and this is indicated by having
        additive Gaussian noise, which we assume is zero-mean, and controlled
        by a covariance matrix `Q`. Here, you can provide the main diagonal of
         `Q`.

        Parameters
        -----------
        Q: array
            The main diagonal of the model uncertainty covariance matrix.
        """
<<<<<<< HEAD
        n = self.state_mask.sum()
=======
        n = nx*ny
>>>>>>> db41159a
        self.trajectory_uncertainty = sp.eye(self.n_params*n, self.n_params*n,
                                             format="csr")
        self.trajectory_uncertainty.setdiag(Q)

    def advance(self, x_analysis, P_analysis, P_analysis_inverse):
        """Advance the state. If we have to update the state
        precision matrix, I use the information filter formalism.
        """
        # Needs to deal with the inverse analysis matrix ;-/
        x_forecast = self.trajectory_model.dot(x_analysis)
        if sp.issparse(self.trajectory_uncertainty) and P_analysis is not None:
            P_forecast = P_analysis + self.trajectory_uncertainty
            P_forecast_inverse = None
        elif sp.issparse(self.trajectory_uncertainty) and P_analysis is None:
            LOG.info("Updating prior *inverse covariance*")
            # These is an approximation to the information filter equations
<<<<<<< HEAD
            #(see e.g. Terejanu's notes)
            M = P_analysis_inverse # for convenience and to stay with
                                   # Terejanu's notation
=======
            # (see e.g. Terejanu's notes)
            M = P_analysis_inverse   # for convenience and to stay with
            #  Terejanu's notation
>>>>>>> db41159a
            # Main assumption here is that the "inflation" factor is
            # calculated using the main diagonal of M
            PQ_matrix = (np.ones(M.shape[0]) + (
                1./(M.diagonal())* self.trajectory_uncertainty.diagonal()))
            # Update P_f = P_a^{-1}/(I+P_a^{-1}.diag + Q)
<<<<<<< HEAD
            P_forecast_inverse = M*sp.dia_matrix((PQ_matrix,0),
                                                 shape=M.shape)

            P_forecast = None

=======
            P_forecast_inverse = M.dot(sp.dia_matrix((PQ_matrix, 0),
                                                     shape=M.shape))

            P_forecast = None
>>>>>>> db41159a
        else:
            trajectory_uncertainty = sp.dia_matrix((
                self.trajectory_uncertainty, 0), shape=P_analysis.shape)
            P_forecast = P_analysis + trajectory_uncertainty
            P_forecast_inverse = None

        return x_forecast, P_forecast, P_forecast_inverse

    def _get_observations_timestep(self, timestep, band=None):
        """A method that returns the observations, mask and uncertainty for a
        particular timestep. It is envisaged that applications will specialise
        this method to efficiently read and process raster datasets from disk,
        but this version will just select from a numpy array or something.

        Parameters
        ----------
        timestep: int
            This is the time step that we require the information for.
        band: int
            For multiband datasets, this selects the band to use, or `None` if
            single band dataset is used.

        Returns
        -------
        Observations (N*N), uncertainty (N*N) and mask (N*N) arrays, as well
        as relevant metadata
        """
        data = self.observations.get_band_data(timestep, band)
        return (data.observations, data.uncertainty, data.mask,
                data.metadata, data.emulator)

    def run(self, time_grid, x_forecast, P_forecast, P_forecast_inverse,
            diag_str="diagnostics",
            band=None, approx_diagonal=True, refine_diag=True,
            iter_obs_op=False, is_robust=False, dates=None):
        """Runs a complete assimilation run. Requires a temporal grid (where
        we store the timesteps where the inferences will be done, and starting
        values for the state and covariance (or inverse covariance) matrices.

        The time_grid ought to be a list with the time steps given in the same
        form as self.observation_times"""
        is_first = True
        istart_date = time_grid[0] # First temporal grid date
<<<<<<< HEAD
        for ii, timestep in enumarate(time_grid[1:]):
            # First locate all available observations for time step of interest.
            # Note that there could be more than one...
            locate_times_idx = np.where(np.logical_and(
                self.observations.dates >= istart_doy,
                self.observations.dates < timestep, True, False)
            locate_times = self.observation_dates[locate_times_idx]
=======
        for ii, timestep in enumerate(time_grid[1:]):
            # First locate all available observations for time step of interest.
            # Note that there could be more than one...
            locate_times_idx = np.where(np.logical_and(
                np.array(self.observations.dates) >= istart_date,
                np.array(self.observations.dates) < timestep), True, False)
            locate_times = np.array(self.observations.dates)[
                           locate_times_idx]
>>>>>>> db41159a
            self.current_timestep = timestep
            LOG.info("timestep %s" % timestep.strftime("%Y-%m-%d"))

            if not is_first:
                LOG.info("Advancing state, %s" % timestep.strftime("%Y-%m-%d"))
                x_forecast, P_forecast, P_forecast_inverse = self.advance(
                    x_analysis, P_analysis, P_analysis_inverse)
            is_first = False
            if len(locate_times) == 0:
                # Just advance the time
                x_analysis = x_forecast
                P_analysis = P_forecast
                P_analysis_inverse = P_forecast_inverse
                LOG.info("No observations in this time")

            else:
                # We do have data, so we assimilate
                LOG.info("# of Observations: %d" % len(locate_times))

                x_analysis, P_analysis, P_analysis_inverse = self.assimilate(
                                     locate_times, x_forecast, P_forecast,
                                     P_forecast_inverse,
                                     approx_diagonal=approx_diagonal,
                                     refine_diag=refine_diag,
                                     iter_obs_op=iter_obs_op,
                                     is_robust=is_robust, diag_str=diag_str)

            self.output.dump_data(timestep, x_analysis, P_analysis,
<<<<<<< HEAD
                              P_analysis_inverse)
=======
                                  P_analysis_inverse)
>>>>>>> db41159a

    def assimilate(self, locate_times, x_forecast, P_forecast,
                   P_forecast_inverse,
                   approx_diagonal=True, refine_diag=False,
                   iter_obs_op=False, is_robust=False, diag_str="diag"):
        """The method assimilates the observatins at timestep `timestep`, using
        a prior a multivariate Gaussian distribution with mean `x_forecast` and
        variance `P_forecast`."""
        for step in locate_times:
            LOG.info("Assimilating %s..." % step.strftime("%Y-%m-%d"))
            # This first loop iterates the solution for all bands
            # We store the forecast to compare convergence after one
            # iteration
            x_prev = x_forecast*1.
            converged = False
            n_iter = 0
            have_obs = True
            while True:
                if n_iter == 0:
                    # Read in the data for all bands so we don't have
                    # to read it many times.
                    cached_obs = []
                    for band in xrange(self.bands_per_observation):
                        if self.bands_per_observation == 1:
                            observations, R_mat, mask, the_metadata, emulator \
                                = self._get_observations_timestep(step, None)
                        else:
                            observations, R_mat, mask, the_metadata, emulator \
                                = self._get_observations_timestep(step, band)
<<<<<<< HEAD
                        cached_obs.append ( (observations, R_mat, mask,
                                           the_metadata, emulator) )
                    # the mask is the combination of the observation's mask
                    # and the state_mask.
                    mask = mask*self.state_mask
=======
                        cached_obs.append((observations, R_mat, mask, 
                                           the_metadata, emulator))
>>>>>>> db41159a
                    if mask.sum() == 0:
                        # No observations!!
                        LOG.info("No observations for band %d" % (band+1))
                        have_obs = False
                        x_analysis = x_forecast*1
                        P_analysis = P_forecast
                        P_analysis_inverse = P_forecast_inverse
                        break
                n_iter += 1
                for band in xrange(self.bands_per_observation):
                    LOG.info("Band %d" % band)
                    # Extract obs, mask and uncertainty for current time
                    # From cache
                    observations, R_mat, mask, the_metadata, the_emulator = \
                        cached_obs[band]

                    if self.diagnostics:
                        LOG.info("Setting up diagnostics...")
                        plot_object = self._set_plot_view(diag_str, step,
                                                          observations)
                        self._plotter_iteration_start(plot_object, x_forecast,
                                                      observations, mask)
                    if self.bands_per_observation == 1:
                        # Remember that x_prev is the value that the iteration
                        # is working on. Starts with x_forecast, but updated
                        H_matrix = self._create_observation_operator(
                            self.n_params, the_emulator, the_metadata,
                            mask, x_prev, None)
                    else:
                        H_matrix = self._create_observation_operator(
                            self.n_params, the_emulator, the_metadata,
                            mask, x_prev, band)
                    # the mother of all function calls
                    x_analysis, P_analysis, P_analysis_inverse, \
                        innovations_prime = self.solver(
                            observations, mask, H_matrix,
                            x_forecast, P_forecast, P_forecast_inverse,
                            R_mat, the_metadata)

                    x_forecast = x_analysis*1
                    P_forecast = P_analysis
                    P_forecast_inverse = P_analysis_inverse
<<<<<<< HEAD

=======
>>>>>>> db41159a

                if iter_obs_op:
                    # this should be an option...
                    maska = np.concatenate([mask.ravel()
                                            for i in xrange(self.n_params)])
<<<<<<< HEAD

                    convergence_norm = np.linalg.norm(x_analysis[maska] -
                                            x_prev[maska])/float(maska.sum())
=======
                    convergence_norm = np.linalg.norm(x_analysis[maska] -
                                                      x_prev[maska])/float(
                                                          maska.sum())
>>>>>>> db41159a
                    if convergence_norm <= 5e-4:
                        converged = True
                        LOG.info("Converged (%g) !!!" % convergence_norm)
                    x_prev = x_analysis*1.
<<<<<<< HEAD
                    LOG.info("Iteration %d convergence: %g" %( n_iter,
                                                            convergence_norm))
=======
                    LOG.info("Iteration %d convergence: %g" % (
                        n_iter, convergence_norm))
>>>>>>> db41159a
                else:
                    break

                if converged and n_iter > 1:
                    # Convergence, getting out of loop
                    # Store current state as x_forecast in case more obs today
                    # the analysis becomes the forecast for the next
                    # iteration
<<<<<<< HEAD

=======
>>>>>>> db41159a
                    break

                if n_iter >= 8:
                    # Break if we go over 10 iterations
                    LOG.info("Wow, too many iterations (%d)!" % n_iter)
                    LOG.info("Stopping iterations here")
                    converged = True
                    break
            if is_robust and converged:
                # TODO update mask using innovations
                pass

            if self.diagnostics and have_obs:
                LOG.info("Plotting")
                self._plotter_iteration_end(plot_object,
                                            x_analysis, P_analysis,
                                            innovations_prime, mask)

        # Store the current state as previous state
        # Rationale is that when called on demand, we need to be able to
        # propagate state to next available observation
        self.previous_state = Previous_State(step, x_analysis,
                                             P_analysis, P_analysis_inverse)

        return x_analysis, P_analysis, P_analysis_inverse

    def solver(self, observations, mask, H_matrix, x_forecast, P_forecast,
<<<<<<< HEAD
                P_forecast_inv, R_mat, the_metadata):

        x_analysis, P_analysis, P_analysis_inv, innovations_prime = \
            variational_kalman (
            observations, mask, R_mat, H_matrix, self.n_params, x_forecast,
            P_forecast, P_forecast_inv, the_metadata)

        return x_analysis, P_analysis, P_analysis_inv, innovations_prime
=======
               P_forecast_inv, R_mat, the_metadata):

        x_analysis, P_analysis, P_analysis_inv, innovations_prime = \
            variational_kalman(
                observations, mask, R_mat, H_matrix, self.n_params,
                x_forecast, P_forecast, P_forecast_inv, the_metadata)

        return x_analysis, P_analysis, P_analysis_inv, innovations_prime
>>>>>>> db41159a
<|MERGE_RESOLUTION|>--- conflicted
+++ resolved
@@ -58,24 +58,14 @@
     unique_vectors = np.vstack({tuple(row) for row in x})
     if len(unique_vectors) == 1:  # Prior!
         cluster_labels = np.zeros(x.shape[0], dtype=np.int16)
-<<<<<<< HEAD
-    elif len(unique_vectors) > 5e3:
-
-=======
     elif len(unique_vectors) > 1e6:
         
->>>>>>> db41159a
         LOG.info("Clustering parameter space")
         mean = np.mean(x, axis=0) # 7 dimensions
         cov = np.cov(x, rowvar=0) # 4 x 4 dimensions
         # Draw a 300 element LUT
-<<<<<<< HEAD
-        unique_vectors = np.random.multivariate_normal( mean, cov,
-                                                       1500)
-=======
         unique_vectors = np.random.multivariate_normal( mean, cov, 
                                                        5000)
->>>>>>> db41159a
         # Assign each element of x to a LUT/cluster entry
         cluster_labels = locate_in_lut(unique_vectors, x)
     # Runs emulator for emulation subset
@@ -83,11 +73,7 @@
         H_, dH_ = gp.predict(unique_vectors, do_unc=False)
     except ValueError:
         # Needed for newer gp version
-<<<<<<< HEAD
-        H_, _, dH_ = gp.predict( unique_vectors, do_unc=False)
-=======
         H_, _, dH_ = gp.predict(unique_vectors, do_unc=False)
->>>>>>> db41159a
 
     H = np.zeros(x.shape[0])
     dH = np.zeros_like(x)
@@ -115,14 +101,9 @@
     R_mat = np.ones(good_obs)*uncertainty*uncertainty
     return sp.dia_matrix((R_mat, 0), shape=(R_mat.shape[0], R_mat.shape[0]))
 
-<<<<<<< HEAD
-def create_linear_observation_operator (obs_op, n_params, metadata,
-                                        mask, x_forecast, band=None):
-=======
 
 def create_linear_observation_operator(obs_op, n_params, metadata,
                                        mask, x_forecast, band=None):
->>>>>>> db41159a
     """A simple **identity** observation opeartor. It is expected that you
     subclass and redefine things...."""
     good_obs = mask.sum()  # size of H_matrix
@@ -212,11 +193,7 @@
     rather grotty "0-th" order models!"""
     def __init__(self, observations, output,
                  linear=True, n_params=1, diagnostics=True,
-<<<<<<< HEAD
-                 bands_per_observation=1, state_mask=None):
-=======
                  bands_per_observation=1):
->>>>>>> db41159a
         """The class creator takes a list of observations, some metadata and a
         pointer to an output array."""
         self.n_params = n_params
@@ -224,16 +201,7 @@
         self.output = output
         self.diagnostics = diagnostics
         self.bands_per_observation = bands_per_observation
-        self.state_mask = state_mask
         if linear:
-<<<<<<< HEAD
-            # _create_observation_operator aliases a function
-            self._create_observation_operator = create_linear_observation_operator
-        else:
-            self._create_observation_operator = create_nonlinear_observation_operator
-
-    def _set_plot_view (self, diag_string, timestep, obs):
-=======
             self._create_observation_operator = \
                                             create_linear_observation_operator
         else:
@@ -241,7 +209,6 @@
                                         create_nonlinear_observation_operator
 
     def _set_plot_view(self, diag_string, timestep, obs):
->>>>>>> db41159a
         """This sets out the plot view for each iteration. Please override this
         method with whatever you want."""
         pass
@@ -254,20 +221,15 @@
         """We call this diagnostic method at the **END** of the iteration"""
         pass
 
-<<<<<<< HEAD
-
-    def set_trajectory_model(self):
-=======
     def set_trajectory_model(self, nx, ny):
->>>>>>> db41159a
         """In a Kalman filter, the state is progated from time `t` to `t+1`
         using a model. We assume that this model is a matrix, and for the time
         being, the matrix is the identity matrix. That's how we roll!"""
-        n = self.state_mask.sum()
+        n = nx*ny
         self.trajectory_model = sp.eye(self.n_params*n, self.n_params*n,
                                        format="csr")
 
-    def set_trajectory_uncertainty(self, Q):
+    def set_trajectory_uncertainty(self, Q, nx, ny):
         """In a Kalman filter, the model that propagates the state from time
         `t` to `t+1` is assumed to be *wrong*, and this is indicated by having
         additive Gaussian noise, which we assume is zero-mean, and controlled
@@ -279,11 +241,7 @@
         Q: array
             The main diagonal of the model uncertainty covariance matrix.
         """
-<<<<<<< HEAD
-        n = self.state_mask.sum()
-=======
         n = nx*ny
->>>>>>> db41159a
         self.trajectory_uncertainty = sp.eye(self.n_params*n, self.n_params*n,
                                              format="csr")
         self.trajectory_uncertainty.setdiag(Q)
@@ -300,32 +258,18 @@
         elif sp.issparse(self.trajectory_uncertainty) and P_analysis is None:
             LOG.info("Updating prior *inverse covariance*")
             # These is an approximation to the information filter equations
-<<<<<<< HEAD
-            #(see e.g. Terejanu's notes)
-            M = P_analysis_inverse # for convenience and to stay with
-                                   # Terejanu's notation
-=======
             # (see e.g. Terejanu's notes)
             M = P_analysis_inverse   # for convenience and to stay with
             #  Terejanu's notation
->>>>>>> db41159a
             # Main assumption here is that the "inflation" factor is
             # calculated using the main diagonal of M
             PQ_matrix = (np.ones(M.shape[0]) + (
                 1./(M.diagonal())* self.trajectory_uncertainty.diagonal()))
             # Update P_f = P_a^{-1}/(I+P_a^{-1}.diag + Q)
-<<<<<<< HEAD
-            P_forecast_inverse = M*sp.dia_matrix((PQ_matrix,0),
-                                                 shape=M.shape)
-
-            P_forecast = None
-
-=======
             P_forecast_inverse = M.dot(sp.dia_matrix((PQ_matrix, 0),
                                                      shape=M.shape))
 
             P_forecast = None
->>>>>>> db41159a
         else:
             trajectory_uncertainty = sp.dia_matrix((
                 self.trajectory_uncertainty, 0), shape=P_analysis.shape)
@@ -369,15 +313,6 @@
         form as self.observation_times"""
         is_first = True
         istart_date = time_grid[0] # First temporal grid date
-<<<<<<< HEAD
-        for ii, timestep in enumarate(time_grid[1:]):
-            # First locate all available observations for time step of interest.
-            # Note that there could be more than one...
-            locate_times_idx = np.where(np.logical_and(
-                self.observations.dates >= istart_doy,
-                self.observations.dates < timestep, True, False)
-            locate_times = self.observation_dates[locate_times_idx]
-=======
         for ii, timestep in enumerate(time_grid[1:]):
             # First locate all available observations for time step of interest.
             # Note that there could be more than one...
@@ -386,7 +321,6 @@
                 np.array(self.observations.dates) < timestep), True, False)
             locate_times = np.array(self.observations.dates)[
                            locate_times_idx]
->>>>>>> db41159a
             self.current_timestep = timestep
             LOG.info("timestep %s" % timestep.strftime("%Y-%m-%d"))
 
@@ -415,11 +349,7 @@
                                      is_robust=is_robust, diag_str=diag_str)
 
             self.output.dump_data(timestep, x_analysis, P_analysis,
-<<<<<<< HEAD
-                              P_analysis_inverse)
-=======
                                   P_analysis_inverse)
->>>>>>> db41159a
 
     def assimilate(self, locate_times, x_forecast, P_forecast,
                    P_forecast_inverse,
@@ -449,16 +379,8 @@
                         else:
                             observations, R_mat, mask, the_metadata, emulator \
                                 = self._get_observations_timestep(step, band)
-<<<<<<< HEAD
-                        cached_obs.append ( (observations, R_mat, mask,
-                                           the_metadata, emulator) )
-                    # the mask is the combination of the observation's mask
-                    # and the state_mask.
-                    mask = mask*self.state_mask
-=======
                         cached_obs.append((observations, R_mat, mask, 
                                            the_metadata, emulator))
->>>>>>> db41159a
                     if mask.sum() == 0:
                         # No observations!!
                         LOG.info("No observations for band %d" % (band+1))
@@ -501,35 +423,20 @@
                     x_forecast = x_analysis*1
                     P_forecast = P_analysis
                     P_forecast_inverse = P_analysis_inverse
-<<<<<<< HEAD
-
-=======
->>>>>>> db41159a
 
                 if iter_obs_op:
                     # this should be an option...
                     maska = np.concatenate([mask.ravel()
                                             for i in xrange(self.n_params)])
-<<<<<<< HEAD
-
-                    convergence_norm = np.linalg.norm(x_analysis[maska] -
-                                            x_prev[maska])/float(maska.sum())
-=======
                     convergence_norm = np.linalg.norm(x_analysis[maska] -
                                                       x_prev[maska])/float(
                                                           maska.sum())
->>>>>>> db41159a
                     if convergence_norm <= 5e-4:
                         converged = True
                         LOG.info("Converged (%g) !!!" % convergence_norm)
                     x_prev = x_analysis*1.
-<<<<<<< HEAD
-                    LOG.info("Iteration %d convergence: %g" %( n_iter,
-                                                            convergence_norm))
-=======
                     LOG.info("Iteration %d convergence: %g" % (
                         n_iter, convergence_norm))
->>>>>>> db41159a
                 else:
                     break
 
@@ -538,10 +445,6 @@
                     # Store current state as x_forecast in case more obs today
                     # the analysis becomes the forecast for the next
                     # iteration
-<<<<<<< HEAD
-
-=======
->>>>>>> db41159a
                     break
 
                 if n_iter >= 8:
@@ -569,16 +472,6 @@
         return x_analysis, P_analysis, P_analysis_inverse
 
     def solver(self, observations, mask, H_matrix, x_forecast, P_forecast,
-<<<<<<< HEAD
-                P_forecast_inv, R_mat, the_metadata):
-
-        x_analysis, P_analysis, P_analysis_inv, innovations_prime = \
-            variational_kalman (
-            observations, mask, R_mat, H_matrix, self.n_params, x_forecast,
-            P_forecast, P_forecast_inv, the_metadata)
-
-        return x_analysis, P_analysis, P_analysis_inv, innovations_prime
-=======
                P_forecast_inv, R_mat, the_metadata):
 
         x_analysis, P_analysis, P_analysis_inv, innovations_prime = \
@@ -587,4 +480,3 @@
                 x_forecast, P_forecast, P_forecast_inv, the_metadata)
 
         return x_analysis, P_analysis, P_analysis_inv, innovations_prime
->>>>>>> db41159a
