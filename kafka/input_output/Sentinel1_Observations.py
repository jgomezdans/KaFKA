#!/usr/bin/env python
"""

"""
import datetime
import glob
import os
from collections import namedtuple

import gdal

import numpy as np

import osr

import scipy.sparse as sp

WRONG_VALUE = -999.0  # TODO tentative missing value

SARdata = namedtuple('SARdata',
                     'observations uncertainty mask metadata emulator')


def reproject_image(source_img, target_img, dstSRSs=None):
    """Reprojects/Warps an image to fit exactly another image.
    Additionally, you can set the destination SRS if you want
    to or if it isn't defined in the source image."""
    g = gdal.Open(target_img)
    geo_t = g.GetGeoTransform()
    x_size, y_size = g.RasterXSize, g.RasterYSize
    xmin = min(geo_t[0], geo_t[0] + x_size * geo_t[1])
    xmax = max(geo_t[0], geo_t[0] + x_size * geo_t[1])
    ymin = min(geo_t[3], geo_t[3] + y_size * geo_t[5])
    ymax = max(geo_t[3], geo_t[3] + y_size * geo_t[5])
    xRes, yRes = abs(geo_t[1]), abs(geo_t[5])
    if dstSRSs is None:
        dstSRS = osr.SpatialReference()
        raster_wkt = g.GetProjection()
        dstSRS.ImportFromWkt(raster_wkt)
    else:
        dstSRS = dstSRSs
    g = gdal.Warp('', source_img, format='MEM',
                  outputBounds=[xmin, ymin, xmax, ymax], xRes=xRes, yRes=yRes,
                  dstSRS=dstSRS)
    if g is None:
        raise ValueError("Something failed with GDAL!")
    return g


class S1Observations(object):
    """
    """

    def __init__(self, data_folder, state_mask,
                 emulators={'VV': 'SOmething', 'VH': 'Other'}):

        """

        """
        # 1. Find the files
        files = glob.glob(os.path.join(data_folder, '*.nc'))
        files.sort()
        self.state_mask = state_mask
        self.dates = []
        self.date_data = {}
        for fich in files:
            fname = os.path.basename(fich)
            # TODO Maybe filter files by metadata
            # (e.g. select ascending/descending passes)
            splitter = fname.split('_')
            this_date = datetime.datetime.strptime(splitter[5],
                                                   '%Y%m%dT%H%M%S')
            this_date = this_date.replace(
                minute=0, hour=0, second=0, microsecond=0)
            self.dates.append(this_date)
            self.date_data[this_date] = fich
        # 2. Store the emulator(s)
        self.emulators = emulators
        self.bands_per_observation = {}
        for the_date in self.dates:
            self.bands_per_observation[the_date] = 2 # 2 bands


    def _read_backscatter(self, obs_ptr):
        """
        Read backscatter from NetCDF4 File
        Should return a 2D array that should overlap with the "state grid"

        Input
        ------
        fname (string, filename of the NetCDF4 file, path included)
        polarisation (string, used polarisation)

        Output
        ------
        backscatter values stored within NetCDF4 file for given polarisation

        """
        backscatter = obs_ptr.ReadAsArray()
        return backscatter

    def _calculate_uncertainty(self, backscatter):
        """
        Calculation of the uncertainty of Sentinel-1 input data

        Radiometric uncertainty of Sentinel-1 Sensors are within 1 and 0.5 dB

        Calculate Equivalent Number of Looks (ENL) of input dataset leads to
        uncertainty of scene caused by speckle-filtering/multi-looking

        Input
        ------
        backscatter (backscatter values)

        Output
        ------
        unc (uncertainty in dB)

        """

        # first approximation of uncertainty (1 dB)
        unc = backscatter*0.05


        # need to find a good way to calculate ENL
        # self.ENL = (backscatter.mean()**2) / (backscatter.std()**2)

        return unc

    def _get_mask(self, backscatter):
        """
        Mask for selection of pixels

        Get a True/False array with the selected/unselected pixels


        Input
        ------
        this_file ?????

        Output
        ------

        """

        mask = np.ones_like(backscatter, dtype=np.bool)
        mask[backscatter == WRONG_VALUE] = False
        return mask

    def get_band_data(self, timestep, band):
        """
        get all relevant S1 data information for one timestep to get processing
        done


        Input
        ------
        timestep
        band

        Output
        ------
        sardata (namedtuple with information on observations, uncertainty,
                mask, metadata, emulator/used model)

        """
        if band == 0:
            polarisation = 'vv'
        elif band == 1:
            polarisation = 'vh'
        this_file = self.date_data[timestep]
<<<<<<< HEAD
        fname = 'NETCDF:"{:s}":sigma0_{:s}_multi'.format(this_file, polarisation)
        #fname = 'NETCDF:"{:s}":sigma0_{:s}'.format(this_file, polarisation)
=======
        fname = 'NETCDF:"{:s}":sigma0_{:s}_multi'.format(this_file,
                                                         polarisation.lower())
>>>>>>> 31bdc3ec
        obs_ptr = reproject_image(fname, self.state_mask)
        observations = self._read_backscatter(obs_ptr)
        uncertainty = self._calculate_uncertainty(observations)
        mask = self._get_mask(observations)
        R_mat = np.zeros_like(observations)
        R_mat = uncertainty
        R_mat[np.logical_not(mask)] = 0.
        N = mask.ravel().shape[0]
        R_mat_sp = sp.lil_matrix((N, N))
        R_mat_sp.setdiag(1./(R_mat.ravel())**2)
        R_mat_sp = R_mat_sp.tocsr()

        emulator = self.emulators[polarisation]
        # TODO read in angle of incidence from netcdf file
        # metadata['incidence_angle_deg'] =
        fname = 'NETCDF:"{:s}":{:s}'.format(this_file, "theta")
        obs_ptr = reproject_image(fname, self.state_mask)
        metadata = {'incidence_angle': obs_ptr.ReadAsArray()}
        sardata = SARdata(observations, R_mat_sp, mask, metadata, emulator)
        return sardata


if __name__ == "__main__":
    data_folder = "/data/selene/ucfajlg/ELBARA_LMU/LMU_SAR_testcase"
    state_mask = "/home/ucfajlg/Data/python/LMU_testcase/data/ESU.tif"
    s1_observations = S1Observations(data_folder, state_mask)
    for timestep in s1_observations.dates:
        retval = s1_observations.get_band_data(timestep, 0)<|MERGE_RESOLUTION|>--- conflicted
+++ resolved
@@ -165,17 +165,12 @@
 
         """
         if band == 0:
-            polarisation = 'vv'
+            polarisation = 'VV'
         elif band == 1:
-            polarisation = 'vh'
+            polarisation = 'VH'
         this_file = self.date_data[timestep]
-<<<<<<< HEAD
-        fname = 'NETCDF:"{:s}":sigma0_{:s}_multi'.format(this_file, polarisation)
-        #fname = 'NETCDF:"{:s}":sigma0_{:s}'.format(this_file, polarisation)
-=======
         fname = 'NETCDF:"{:s}":sigma0_{:s}_multi'.format(this_file,
                                                          polarisation.lower())
->>>>>>> 31bdc3ec
         obs_ptr = reproject_image(fname, self.state_mask)
         observations = self._read_backscatter(obs_ptr)
         uncertainty = self._calculate_uncertainty(observations)
